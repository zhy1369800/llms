--- conflicted
+++ resolved
@@ -29,11 +29,8 @@
     "@google/genai": "^1.7.0",
     "dotenv": "^16.5.0",
     "fastify": "^5.4.0",
-<<<<<<< HEAD
     "google-auth-library": "^10.1.0",
-=======
     "json5": "^2.2.3",
->>>>>>> 6e919214
     "openai": "^5.6.0",
     "undici": "^7.10.0",
     "uuid": "^11.1.0"
